import pathlib
from setuptools import setup, find_packages


# The directory containing this file
HERE = pathlib.Path(__file__).parent
README = (HERE / "README.md").read_text()

setup(
    name="cas-tools",
<<<<<<< HEAD
    version="0.0.1.dev28",
=======
    version="0.0.1.dev30",
>>>>>>> e47c80e0
    description="Cell Annotation Schema tools.",
    long_description=README,
    long_description_content_type="text/markdown",
    url="https://github.com/cellannotation/cas-tools",
    author="",
    license="Apache-2.0 license",
    classifiers=[
        "Programming Language :: Python :: 3",
        "License :: OSI Approved :: GNU General Public License v3 (GPLv3)",
        "Operating System :: OS Independent",
    ],
    package_dir={'': 'src'},
    packages=find_packages(where='src', exclude=("test*",)),
    include_package_data=True,
    install_requires=["anndata==0.10.3", "dataclasses_json", "pandas",
                      "ruamel.yaml", "jsonschema"],
    entry_points={
        "console_scripts": [
            "cas=cas.__main__:main",
        ]
    },
)<|MERGE_RESOLUTION|>--- conflicted
+++ resolved
@@ -8,11 +8,7 @@
 
 setup(
     name="cas-tools",
-<<<<<<< HEAD
-    version="0.0.1.dev28",
-=======
-    version="0.0.1.dev30",
->>>>>>> e47c80e0
+    version="0.0.1.dev31",
     description="Cell Annotation Schema tools.",
     long_description=README,
     long_description_content_type="text/markdown",
