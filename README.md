<<<<<<< HEAD
# CAS Tools

**Note: CAS-Tools is currently under active development. Its behavior and interfaces may change as new features are added and existing ones are refined. Use with caution in production environments.**

CAS-Tools is a comprehensive utility package designed to facilitate the effective use and manipulation of the Cell Annotation Schema (CAS) in single-cell transcriptomics data analysis.

## Overview

The Cell Annotation Schema (CAS) addresses the inherent variability in annotating cell types/classes in single-cell transcriptomics datasets. While annotations lack the reasoning behind the choice of labels, CAS enables the recording of additional metadata about individual cell type annotations. This includes marker genes used as evidence and details of automated annotation transfer.

CAS-Tools simplifies the utilization of CAS by offering a set of programmatically accessible operations to:

- Integration with AnnData: Flatten CAS onto observations in AnnData format for seamless integration and analysis.
- Flatten Onto Dataframes: Decompose the schema into individual tables suitable for use in dataframes/TSVs.
- Validate Annotations: Validate annotations against the CAS standard to ensure compliance and consistency.

## Installation

You can install CAS-Tools using `pip`:

```commandline
pip install cas-tools
```

## Getting Started

Please see related guides:

- [Commandline interface](docs/cli)
=======
# cas-tools

STATUS: DRAFT. Use at your own risk.  

Cell Annotation Schema Tools


>>>>>>> a89b405d
<|MERGE_RESOLUTION|>--- conflicted
+++ resolved
@@ -1,4 +1,3 @@
-<<<<<<< HEAD
 # CAS Tools
 
 **Note: CAS-Tools is currently under active development. Its behavior and interfaces may change as new features are added and existing ones are refined. Use with caution in production environments.**
@@ -28,12 +27,3 @@
 Please see related guides:
 
 - [Commandline interface](docs/cli)
-=======
-# cas-tools
-
-STATUS: DRAFT. Use at your own risk.  
-
-Cell Annotation Schema Tools
-
-
->>>>>>> a89b405d
