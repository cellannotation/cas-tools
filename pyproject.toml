[tool.poetry]
name = "cas-tools"
version = "1.1.5"
description = "Cell Annotation Schema tools."
authors = ["Huseyin Kir <hk9@sanger.ac.uk>", "Ugur Bayindir <ub2@sanger.ac.uk>"]
license = "Apache-2.0 license"
packages = [
    { include = "cas", from = "src" }
]
readme = "README.md"
homepage = "https://github.com/cellannotation/cas-tools"
repository = "https://github.com/cellannotation/cas-tools"

[tool.poetry.dependencies]
python = "^3.10"
anndata = "0.10.5"
<<<<<<< HEAD
cellxgene-census = { version = "1.17.0", python = ">=3.10,<3.13" }
=======
cellxgene-census = { version = "1.16.0", python = ">=3.10,<3.13" }
>>>>>>> 2250b581
urllib3 = "<2"
openpyxl = "3.1.2"
dataclasses-json = "0.6.4"
pandas = "2.2.1"
jsonschema = "4.4.0"
ordered-set = "4.1.0"
deepmerge = "1.1.0"
cell-annotation-schema = "1.1.0"
h5py = "3.10.0"
numpy = "1.26.4"
marshmallow = "3.21.1"
python-dateutil = "2.9.0"
schema-automator = "0.5.1"
linkml = "1.7.8"
oaklib = "0.6.4"
defusedxml = "0.7.1"
rdflib = "7.0.0"
requests = "2.32.3"
ruamel-yaml = "0.18.6"
cap-anndata = "^0.3.0"
cas-linkml = "^0.0.14"
psycopg2-binary = "2.9.5"

[tool.poetry.group.dev.dependencies]
black = "^23.3.0"
isort = "^5.12.0"
flake8 = "^6.0.0"
flake8-black = "^0.3.6"
flake8-isort = "^6.0.0"
scipy = "^1.13.1"
sphinx = "7.3.5"
sphinx-rtd-theme = { version = "^1.3.0"}
sphinx-copybutton = { version = "^0.5.2"}
sphinx-autodoc-typehints = "^2.2.3"
myst-parser = "3.0.1"

[tool.poetry.extras]
docs = ["sphinx", "sphinx-rtd-theme", "sphinx-copybutton"]

[tool.poetry.scripts]
cas = "cas.__main__:main"

[build-system]
requires = ["poetry-core>=1.0.0"]
build-backend = "poetry.core.masonry.api"<|MERGE_RESOLUTION|>--- conflicted
+++ resolved
@@ -14,11 +14,7 @@
 [tool.poetry.dependencies]
 python = "^3.10"
 anndata = "0.10.5"
-<<<<<<< HEAD
-cellxgene-census = { version = "1.17.0", python = ">=3.10,<3.13" }
-=======
 cellxgene-census = { version = "1.16.0", python = ">=3.10,<3.13" }
->>>>>>> 2250b581
 urllib3 = "<2"
 openpyxl = "3.1.2"
 dataclasses-json = "0.6.4"
@@ -26,7 +22,7 @@
 jsonschema = "4.4.0"
 ordered-set = "4.1.0"
 deepmerge = "1.1.0"
-cell-annotation-schema = "1.1.0"
+cell-annotation-schema = "1.0.0"
 h5py = "3.10.0"
 numpy = "1.26.4"
 marshmallow = "3.21.1"
