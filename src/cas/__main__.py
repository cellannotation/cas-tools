import argparse
import os
import pathlib
import warnings

from cas.anndata_conversion import merge
from cas.anndata_to_cas import anndata2cas
from cas.flatten_data_to_anndata import flatten
from cas.populate_cell_ids import populate_cell_ids
from cas.spreadsheet_to_cas import spreadsheet2cas
<<<<<<< HEAD
from cas.anndata_to_cas import anndata2cas
from cas.abc_cas_converter import abc2cas, cas2abc
=======
>>>>>>> 0d0eb732
from cas.validate import validate as schema_validate

warnings.filterwarnings("always")


def main():
    parser = argparse.ArgumentParser(
        prog="cas", description="Cell Type Annotation Tools cli interface."
    )
    subparsers = parser.add_subparsers(help="Available ctat actions", dest="action")

    create_merge_operation_parser(subparsers)
    create_flatten_operation_parser(subparsers)
    create_spreadsheet2cas_operation_parser(subparsers)
    create_anndata2cas_operation_parser(subparsers)
    create_abc2cas_operation_parser(subparsers)
    create_cas2abc_operation_parser(subparsers)
    create_populate_cells_operation_parser(subparsers)
    create_schema_validation_operation_parser(subparsers)

    args = parser.parse_args()

    if args.action == "merge":
        json_file_path = args.json
        anndata_file_path = args.anndata
        output_file_path = args.output
        validate = args.validate

        if anndata_file_path == output_file_path:
            raise ValueError("--anndata and --output cannot be the same")

        merge(json_file_path, anndata_file_path, validate, output_file_path)
    elif args.action == "flatten":
        args = parser.parse_args()
        json_file_path = args.json
        anndata_file_path = args.anndata
        output_file_path = args.output

        if output_file_path and os.path.abspath(anndata_file_path) == os.path.abspath(output_file_path):
            raise ValueError("--anndata and --output cannot be the same")

        flatten(json_file_path, anndata_file_path, output_file_path)
    elif args.action == "spreadsheet2cas":
        args = parser.parse_args()
        spreadsheet_file_path = args.spreadsheet
        sheet_name = args.sheet
        anndata_file_path = args.anndata
        labelsets = args.labelsets
        output_file_path = args.output

        spreadsheet2cas(
            spreadsheet_file_path,
            sheet_name,
            anndata_file_path,
            labelsets,
            output_file_path,
        )
    elif args.action == "anndata2cas":
        args = parser.parse_args()
        anndata_file_path = args.anndata
        labelsets = args.labelsets
        output_file_path = args.output
        include_hierarchy = args.hierarchy

        anndata2cas(anndata_file_path, labelsets, output_file_path, include_hierarchy)
    elif args.action == "abc2cas":
        args = parser.parse_args()
        cat_set_file_path = args.catset
        cat_file_path = args.cat
        output_file_path = args.output

        abc2cas(cat_set_file_path, cat_file_path, output_file_path)
    elif args.action == "cas2abc":
        args = parser.parse_args()
        json_file_path = args.json
        cat_set_file_path = args.catset
        cat_file_path = args.cat

        cas2abc(json_file_path, cat_set_file_path, cat_file_path)
    elif args.action == "populate_cells":
        args = parser.parse_args()
        json_file_path = args.json
        anndata_file_path = args.anndata
        labelsets = None
        if "labelsets" in args and args.labelsets:
            labelsets = [item.strip() for item in str(args.labelsets).split(",")]
        populate_cell_ids(json_file_path, anndata_file_path, labelsets)
    elif args.action == "validate":
        args = parser.parse_args()
        schema = args.schema
        data_file_path = args.data
        schema_validate(schema, data_file_path)


def create_merge_operation_parser(subparsers):
    """
    Command-line Arguments:
    -----------------------
    --json      : Path to the CAS JSON schema file.
    --anndata   : Path to the AnnData file. Ideally, the location will be specified by a resolvable path in the CAS file.
    --validate  : Perform validation checks before writing to the output AnnData file.
    --output    : Output AnnData file name (default: output.h5ad).

    Usage Example:
    --------------
    cd src
    python -m cas merge --json path/to/CAS_schema.json --anndata path/to/input_anndata.h5ad --validate --output path/to/output.h5ad
    """
    parser_merge = subparsers.add_parser(
        "merge",
        description="The CAS and AnnData merge parser",
        help="Test if CAS can be merged to the AnnData and merges if possible.",
    )
    parser_merge.add_argument(
        "--json", required=True, help="Path to the CAS JSON schema file."
    )
    parser_merge.add_argument(
        "--anndata", required=True, help="Path to the AnnData file."
    )
    # TODO find a better argument name and Help message.
    parser_merge.add_argument(
        "-v",
        "--validate",
        action="store_true",
        help="Perform validation checks before writing to the output AnnData file.",
    )
    parser_merge.add_argument(
        "--output",
        default="output.h5ad",
        help="Output AnnData file name (default: output.h5ad).",
    )
    parser_merge.set_defaults(validate=False)


def create_flatten_operation_parser(subparsers):
    """
        Command-line Arguments:
    -----------------------
    --json      : Path to the CAS JSON schema file.
    --anndata   : Path to the AnnData file. Ideally, the location will be specified by a resolvable path in the CAS file.
    --output    : Optional output AnnData file name. If provided a new flatten anndata file will be created,
    otherwise the inputted anndata file will be updated with the flatten data.

    Usage Example:
    --------------
    cd src
    python -m cas flatten --json path/to/json_file.json --anndata path/to/anndata_file.h5ad --output path/to/output_file.h5ad
    """
    parser_flatten = subparsers.add_parser(
        "flatten",
        description="Flattens all content of CAS annotations to an AnnData file.",
        help="Flattens all content of CAS annotations to obs key:value pairs. "
        "Flattens all other content to key_value pairs in uns.",
    )

    parser_flatten.add_argument("--json", required=True, help="Input JSON file path")
    parser_flatten.add_argument(
        "--anndata", required=True, help="Input AnnData file path"
    )
    parser_flatten.add_argument(
        "--output",
        required=False,
        help="Output AnnData file name (default: output.h5ad)",
    )
    parser_flatten.set_defaults(validate=False)


def create_spreadsheet2cas_operation_parser(subparsers):
    """
    Command-line Arguments:
    -----------------------
    --spreadsheet   : Path to the spreadsheet file.
    --sheet         : Target sheet name in the spreadsheet.
    --anndata       : Path to the AnnData file. If not provided, AnnData will be downloaded using CxG LINK in
                    spreadsheet.
    --labelsets     : List to determine the rank of labelsets in spreadsheet. If not provided, ranks will be determined using the order of CELL LABELSET NAME.
    --output        : Output CAS file name (default: output.json).

    Usage Example:
    --------------
    cd src
    python -m cas spreadsheet2cas --spreadsheet path/to/spreadsheet.xlsx --sheet sheet_name --labelsets item1 item2 item3 --output path/to/output_file.json
    """

    parser_spreadsheet2cas = subparsers.add_parser(
        "spreadsheet2cas",
        description="Converts a spreadsheet to CAS JSON.",
        help="Converts a spreadsheet to Cell Annotation Schema (CAS) JSON.",
    )

    parser_spreadsheet2cas.add_argument(
        "--spreadsheet", required=True, help="Path to the spreadsheet file."
    )
    parser_spreadsheet2cas.add_argument(
        "--sheet", required=False, help="Target sheet name in the spreadsheet."
    )
    parser_spreadsheet2cas.add_argument(
        "--anndata",
        default=None,
        help="Path to the AnnData file. If not provided, AnnData will be downloaded using CxG LINK in spreadsheet.",
    )
    parser_spreadsheet2cas.add_argument(
        "--labelsets",
        default=None,
        nargs="+",
        help="List to determine the rank of labelsets in spreadsheet. If not provided ranks will be determined using "
        "order of CELL LABELSET NAME.",
    )
    parser_spreadsheet2cas.add_argument(
        "--output",
        default="output.json",
        help="Output CAS file name (default: output.json).",
    )


def create_anndata2cas_operation_parser(subparsers):
    """
    Command-line Arguments:
    -----------------------
    --anndata       : Path to the AnnData file.
    --labelsets     : List of labelsets.
    --output        : Output CAS file name (default: output.json).
    --hierarchy     : Flag indicating whether to include hierarchy in the output.


    Usage Example:
    --------------
    cd src
    python -m cas anndata2cas --anndata path/to/anndata.h5ad --labelsets item1 item2 item3 --output
    path/to/output_file.json
    """
    parser_anndata2cas = subparsers.add_parser(
        "anndata2cas",
        description="Converts an anndata to CAS JSON.",
        help="Converts an anndata to Cell Annotation Schema (CAS) JSON.",
    )

    parser_anndata2cas.add_argument(
        "--anndata",
        required=True,
        help="Path to the AnnData file.",
    )
    parser_anndata2cas.add_argument(
        "--labelsets",
        required=True,
        nargs="+",
        help="List of labelsets.",
    )
    parser_anndata2cas.add_argument(
        "--output",
        default="output.json",
        help="Output CAS file name (default: output.json).",
    )
    parser_anndata2cas.add_argument(
        "--hierarchy",
        action="store_true",
        help="Include hierarchy in the output.",
    )


def create_abc2cas_operation_parser(subparsers):
    """
    Command-line Arguments:
    -----------------------
    --catset       : Path to the Cluster Annotation Term Set file.
    --cat           : Path to the Cluster Annotation Term file.
    --output        : Output CAS file name (default: output.json).


    Usage Example:
    --------------
    cd src

    python -m cas abc2cas --catset path/to/cluster_annotation_term_set.csv --cat path/to/cluster_annotation_term.csv
    --output path/to/output_file.json
    """
    parser_abc2cas = subparsers.add_parser(
        "abc2cas",
        description="Converts given ABC cluster_annotation files to CAS JSON.",
        help="Converts given ABC cluster_annotation files to Cell Annotation Schema (CAS) JSON.",
    )

    parser_abc2cas.add_argument(
        "--catset",
        required=True,
        help="Path to the Cluster Annotation Term Set file.",
    )
    parser_abc2cas.add_argument(
        "--cat",
        required=True,
        help="Path to the Cluster Annotation Term file.",
    )
    parser_abc2cas.add_argument(
        "--output",
        default="output.json",
        help="Output CAS file name (default: output.json).",
    )


def create_cas2abc_operation_parser(subparsers):
    """
    Command-line Arguments:
    -----------------------
    --json         : Path to the CAS JSON schema file.
    --catset       : Path to the Cluster Annotation Term Set file.
    --cat          : Path to the Cluster Annotation Term file.


    Usage Example:
    --------------
    cd src

    python -m cas cas2abc --json path/to/json_file.json --cat-set path/to/cluster_annotation_term_set.csv --cat
    path/to/cluster_annotation_term.csv
    """
    parser_cas2abc = subparsers.add_parser(
        "cas2abc",
        description="Converts given CAS JSON to ABC files",
        help="Converts given Cell Annotation Schema (CAS) to ABC files: cluster_annotation_term and "
             "cluster_annotation_term_set, and writes them to files with cat_file_path and cat_set_file_path",
    )

    parser_cas2abc.add_argument("--json", required=True, help="Input CAS JSON file path")
    parser_cas2abc.add_argument(
        "--catset",
        required=True,
        help="Path to the Cluster Annotation Term Set file.",
    )
    parser_cas2abc.add_argument(
        "--cat",
        required=True,
        help="Path to the Cluster Annotation Term file.",
    )


def create_populate_cells_operation_parser(subparsers):
    """
    Command-line Arguments:
    -----------------------
    --json      : Path to the CAS JSON schema file.
    --anndata   : Path to the AnnData file. Ideally, the location will be specified by a resolvable path in the CAS file.
    --labelsets : List of labelsets to update with IDs from AnnData. If value is not provided, rank '0' labelset is used.

    Usage Example:
    --------------
    cd src
    python -m cas populate_cells --json path/to/json_file.json --anndata path/to/anndata_file.h5ad --labelsets Cluster,Supercluster
    """
    parser_populate = subparsers.add_parser(
        "populate_cells",
        description="The CAS cell IDs population operation.",
        help="Checks for alignment between obs key:value pairs in AnnData file and labelset:cell_label pairs in CAS for some specified list of labelsets. If they are aligned, updates cell_ids in CAS.",
    )

    parser_populate.add_argument("--json", required=True, help="Input JSON file path")
    parser_populate.add_argument(
        "--anndata", required=True, help="Input AnnData file path"
    )
    parser_populate.add_argument(
        "--labelsets",
        help="List of labelsets to update with IDs from AnnData",
        default="",
    )


def create_schema_validation_operation_parser(subparsers):
    """
    Command-line Arguments:
    -----------------------
    --schema    : One of 'base', 'bican' or 'cap'. Identifies the CAS schema to validate data against.
    --data   : Path to the data file (or folder) to validate

    Usage Example:
    --------------
    cd src
    python -m cas validate --schema bican --data path/to/file
    """
    parser_validate = subparsers.add_parser(
        "validate",
        description="The CAS file structure validator",
        help="Test if given CAS is compatible with the CAS schema.",
    )

    parser_validate.add_argument(
        "--schema", required=True, help="Schema name: one of 'base', 'bican' or 'cap'"
    )
    parser_validate.add_argument(
        "--data",
        required=True,
        help="Path to the data file (or folder) to validate",
        type=pathlib.Path,
    )


if __name__ == "__main__":
    main()<|MERGE_RESOLUTION|>--- conflicted
+++ resolved
@@ -1,6 +1,7 @@
 import argparse
 import os
 import pathlib
+import sys
 import warnings
 
 from cas.anndata_conversion import merge
@@ -8,11 +9,7 @@
 from cas.flatten_data_to_anndata import flatten
 from cas.populate_cell_ids import populate_cell_ids
 from cas.spreadsheet_to_cas import spreadsheet2cas
-<<<<<<< HEAD
-from cas.anndata_to_cas import anndata2cas
 from cas.abc_cas_converter import abc2cas, cas2abc
-=======
->>>>>>> 0d0eb732
 from cas.validate import validate as schema_validate
 
 warnings.filterwarnings("always")
@@ -175,7 +172,7 @@
     parser_flatten.add_argument(
         "--output",
         required=False,
-        help="Output AnnData file name (default: output.h5ad)",
+        help="Output AnnData file name.",
     )
     parser_flatten.set_defaults(validate=False)
 
