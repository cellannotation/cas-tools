import os
import re
from importlib.metadata import version
from pathlib import Path
from typing import get_type_hints

from cas.file_utils import read_config, read_table_to_dict, write_json_file
from cas.flatten_data_to_tables import serialize_to_tables
from cas.ingest.config_validator import validate
from cas.accession.incremental_accession_manager import IncrementalAccessionManager
from cas.model import (
    Annotation,
    AnnotationTransfer,
    AutomatedAnnotation,
    CellTypeAnnotation,
    Labelset,
)
from cas.accession.hash_accession_manager import HashAccessionManager, is_hash_accession
from cas.accession.incremental_accession_manager import IncrementalAccessionManager

NAME_SEPERATOR = "_XX_"


def ingest_data(
    data_file: str,
    config_file: str,
    out_file: str,
    format: str = "json",
    print_undefined: bool = False,
<<<<<<< HEAD
    generate_ids: bool = False,
=======
    generate_accession_ids: bool = False
>>>>>>> 2250b581
) -> dict:
    """
    Ingests given data into standard cell annotation schema data structure using the given configuration.

    :param data_file: Unformatted user data in tsv/csv format.
    :param config_file: configuration file path.
    :param out_file: output file path.
    :param format: Data export format. Supported formats are 'json' and 'tsv'
    :param print_undefined: prints null values to the output json if true. Omits undefined values from the json output if
    false. False by default. Only effective in json serialization.
<<<<<<< HEAD
    :param generate_ids: if true, generates new accession IDs for the annotations. False by default.
    :return: output data as dict
    """
    cas = ingest_user_data(data_file, config_file)
    project_config = read_config(config_file)
=======
    :param generate_accession_ids: determines if incrementally generate accession_ids for all annotations that don't have an id.
    :return: output data as dict
    """
    cas = ingest_user_data(data_file, config_file, generate_accession_ids)

>>>>>>> 2250b581
    if format == "json":
        if generate_ids:
            assign_accession_ids(cas, project_config.get("taxonomy_id", ""))
        write_json_file(cas, out_file, print_undefined)
    elif format == "tsv":
        table_name_prefix = os.path.splitext(os.path.basename(data_file))[0]
        if os.path.isfile(out_file):
            out_folder = Path(out_file).parent.absolute()
        else:
            out_folder = out_file
        serialize_to_tables(cas, table_name_prefix, out_folder, project_config)

    return cas.to_dict()


def ingest_user_data(data_file: str, config_file: str, generate_accession_ids: bool = False) -> CellTypeAnnotation:
    """
    Ingest given user data into standard cell annotation schema data structure using the given configuration.
    :param data_file: Unformatted user data in tsv/csv format.
    :param config_file: configuration file path.
    :param generate_accession_ids: determines if incrementally generate accession_ids for all annotations that don't have an id.
    """

    config = read_config(config_file)
    is_config_valid = validate(config)
    if not is_config_valid:
        raise Exception("Configuration file is not valid!")
    cas = CellTypeAnnotation(config["author_name"], list(), config["title"])
    cas.description = config.get("description", "")
    cas.cellannotation_schema_version = version("cell-annotation-schema")
    headers, records = read_table_to_dict(data_file, generated_ids=True)
    config_fields = config["fields"]
    labelset_ranks = populate_labelsets(cas, config_fields)
    ao_names = dict()
    utilized_columns = set()
    for record_index in records:
        record = records[record_index]
        if not all(value == "" for value in record.values()):  # skip empty rows
            ao = Annotation("", "")
            parents = [None] * 10
            for field in config_fields:
                # handle hierarchical columns
                if field["column_type"] == "cluster_name":
                    ao.labelset = field["column_name"]
                    ao.cell_label = str(record[field["column_name"]])
                    utilized_columns.add(field["column_name"])
                elif field["column_type"] == "cluster_id":
                    ao.cell_set_accession = str(record[field["column_name"]])
                    ao.rank = int(str(field["rank"]).strip())
                    utilized_columns.add(field["column_name"])
                elif field["column_type"] == "cell_set":
                    if record[field["column_name"]]:
                        parent_ao = get_annotation(ao_names, field, record)
                        register_parent(field, labelset_ranks, parent_ao, parents)
                    utilized_columns.add(field["column_name"])
                else:
                    # handle annotation columns
                    if "typing.List[str]" in str(
                        get_type_hints(ao)[field["column_type"]]
                    ):
                        list_value = str(record[field["column_name"]]).split(",")
                        stripped = list(map(str.strip, list_value))
                        setattr(ao, field["column_type"], stripped)
                    else:
                        setattr(ao, field["column_type"], record[field["column_name"]])
                    utilized_columns.add(field["column_name"])

        add_user_annotations(ao, headers, record, utilized_columns)
        add_parent_node_names(ao, ao_names, cas, parents)

        ao_names[ao.labelset + NAME_SEPERATOR + ao.cell_label] = ao
        cas.add_annotation_object(ao)

    if generate_accession_ids:
        cas = generate_ids_for_annotations(cas, config)
    return cas


def generate_ids_for_annotations(cas: CellTypeAnnotation, config: dict) -> CellTypeAnnotation:
    """
    Generates unique IDs for the annotations in the given CellTypeAnnotation object.
    :param cas: CellTypeAnnotation object
    :param config: ingestion configuration dictionary
    :return: CellTypeAnnotation object with generated IDs.
    """
    max_accession = None
    example_accession = None
    max_value = -1

    for annotation in cas.annotations:
        accession = annotation.cell_set_accession
        if accession:
            example_accession = accession
            parts = re.split(r'[_:]', accession)
            last_part = parts[-1]
            if last_part.isdigit():
                value = int(last_part)
                if value > max_value:
                    max_value = value
                    max_accession = accession

    prefix = ""
    if "_" in example_accession:
        prefix = config.get("taxonomy_id", "")
    accession_manager = IncrementalAccessionManager(prefix, max_value)

    label_to_accession = dict()
    for annotation in cas.annotations:
        if not annotation.cell_set_accession:
            annotation.cell_set_accession = accession_manager.generate_accession_id()
        label_to_accession[annotation.cell_label] = annotation.cell_set_accession

    for annotation in cas.annotations:
        if annotation.parent_cell_set_name:
            annotation.parent_cell_set_accession = label_to_accession.get(annotation.parent_cell_set_name, None)

    return cas


def register_parent(field, labelset_ranks, parent_ao, parents):
    """
    Registers the parent annotation object to the parents list.
    Args:
        field: config field
        labelset_ranks: labelset ranks dictionary
        parent_ao: parent to add
        parents: sparse parents list
    """
    parents.insert(int(str(field["rank"]).strip()), parent_ao)


def get_annotation(ao_names, field, record):
    """
    Creates a annotation object if it does not exist in the ao_names dictionary at the same labelset.
    Args:
        ao_names: list of existing annotation objects
        field: config field
        record: data record

    Returns: annotation object
    """
    # labelset_XX_label
    name = field["column_name"] + NAME_SEPERATOR + record[field["column_name"]]
    if name in ao_names:
        ao = ao_names[name]
    else:
        ao = Annotation(field["column_name"], record[field["column_name"]])
    ao.labelset = field["column_name"]
    return ao


def add_user_annotations(ao, headers, record, utilized_columns):
    """
    Adds user annotations that are not supported by the standard schema.
    :param ao: current annotation object
    :param headers: all column names of the user data
    :param record: a record in the user data
    :param utilized_columns: list of processed columns
    """
    not_utilized_columns = [
        column_name for column_name in headers if column_name not in utilized_columns
    ]
    for not_utilized_column in not_utilized_columns:
        if record[not_utilized_column]:
            ao.add_user_annotation(not_utilized_column, record[not_utilized_column])


def add_parent_node_names(ao, ao_names, cas, parents):
    """
    Creates parent nodes if necessary and creates a cluster hierarchy through assigning parent_node_names.
    :param ao: current annotation object
    :param ao_names: list of all created annotation objects
    :param cas: main object
    :param parents: list of current annotation object's parents
    """
    if parents:
        # get first non-null parent
        direct_parent = [x for x in parents if x][0]
        ao.parent_cell_set_name = direct_parent.cell_label
        prev = None
        for parent in reversed(parents):
            if parent:
                if prev:
                    if (
                        parent.parent_cell_set_name
                        and parent.parent_cell_set_name != prev.cell_label
                        and parent.cell_label != prev.cell_label
                    ):
                        print(
                            "Annotation {} has multiple parents: {} and {}".format(
                                parent.cell_label,
                                parent.parent_cell_set_name,
                                prev.cell_label,
                            )
                        )
                    if parent.labelset + parent.cell_label != prev.labelset + prev.cell_label:  # avoid self-references
                        parent.parent_cell_set_name = prev.cell_label
                prev = parent
                if parent.labelset + NAME_SEPERATOR + parent.cell_label not in ao_names:
                    cas.add_annotation_object(parent)
                    ao_names[parent.labelset + NAME_SEPERATOR + parent.cell_label] = parent


def populate_labelsets(cas, config_fields):
    """
    Populates labelsets list based on the fields of the config.
    :param cas: main object
    :param config_fields: config file fields
    :return: ranks of the labelsets
    """
    labelsets = list()
    ranks = dict()
    for field in config_fields:
        if field["column_type"] == "cell_set" or field["column_type"] == "cluster_name":
            label_set = Labelset(field["column_name"])
            if "rank" in field:
                label_set.rank = int(field["rank"])
                ranks[field["column_name"]] = int(field["rank"])
            labelsets.append(label_set)
    if labelsets:
        cas.labelsets = labelsets
    return ranks

def assign_accession_ids(cas, accession_prefix):
    """
    Assigns accession IDs to the annotations in the given CellTypeAnnotation object.
    :param cas: CellTypeAnnotation object
    :param accession_prefix: Prefix for the accession IDs.
    """
    parent_records = list()
    parent_records_dict = dict()

    if not accession_prefix.endswith("_"):
        accession_prefix += "_"

    first_accession = cas.annotations[0].cell_set_accession
    if is_hash_accession(first_accession):
        accession_manager = HashAccessionManager()
    else:
        accession_manager = IncrementalAccessionManager(accession_prefix)
        # sort annotations by accession ids incrementing (if there is)
        if str(first_accession).split(":")[-1].split("_")[-1].isdigit():
            cas.annotations.sort(
                key=lambda x: (
                    int(str(x.cell_set_accession).split(":")[-1].split("_")[-1])
                    if x.cell_set_accession
                       and "_" in x.cell_set_accession
                    else 0
                )
            )

    for annotation_object in cas.annotations:
        if annotation_object.cell_set_accession:
            if not annotation_object.cell_set_accession.startswith(accession_prefix):
                annotation_object.cell_set_accession = (
                    accession_prefix + annotation_object.cell_set_accession
                )
                labelset = annotation_object.labelset
                accession = annotation_object.cell_set_accession or ""
                annotation_object.cell_set_accession = accession_manager.generate_accession_id(
                    id_recommendation=accession,
                    labelset=labelset,
                )
        else:
            # parent nodes
            parent_records.append(annotation_object)
        if annotation_object.parent_cell_set_name in parent_records_dict:
            parent_records_dict.get(
                annotation_object.parent_cell_set_name
            ).append(annotation_object)
        else:
            children = list()
            children.append(annotation_object)
            parent_records_dict[annotation_object.parent_cell_set_name] = children

    assign_parent_accession_ids(accession_manager, parent_records, parent_records_dict, cas.labelsets)


def assign_parent_accession_ids(
    accession_manager, std_parent_records, std_parent_records_dict, labelsets
):
    """
    Assigns accession ids to parent nodes and updates their references from the childs.
    Args:
        accession_manager: accession ID generator
        std_parent_records: list of all parents to assign accession ids
        std_parent_records_dict: parent cluster - child clusters dictionary
        labelsets: labelsets list
    """
    label_set_ranks = dict(
        [
            (label_set.name.replace("_name", ""), label_set.rank)
            for label_set in labelsets
        ]
    )
    std_parent_records.sort(key=lambda x: int(label_set_ranks[x.labelset]))
    for std_parent_record in std_parent_records:
        accession_id = accession_manager.generate_accession_id()
        std_parent_record.cell_set_accession = accession_id

        children = std_parent_records_dict.get(std_parent_record.cell_label, list())
        for child in children:
            if not (child.cell_label == std_parent_record.cell_label and child.labelset ==
                    std_parent_record.labelset):  # prevent self reference
                if not child.parent_cell_set_accession:  # prevent overwriting existing parent (same parent name in different labelsets)
                    if int(label_set_ranks[child.labelset]) < int(label_set_ranks[
                                                                         std_parent_record.labelset]):  # prevent parent assignment to a child in a higher rank
                        child.parent_cell_set_accession = accession_id<|MERGE_RESOLUTION|>--- conflicted
+++ resolved
@@ -15,8 +15,6 @@
     CellTypeAnnotation,
     Labelset,
 )
-from cas.accession.hash_accession_manager import HashAccessionManager, is_hash_accession
-from cas.accession.incremental_accession_manager import IncrementalAccessionManager
 
 NAME_SEPERATOR = "_XX_"
 
@@ -27,11 +25,7 @@
     out_file: str,
     format: str = "json",
     print_undefined: bool = False,
-<<<<<<< HEAD
-    generate_ids: bool = False,
-=======
     generate_accession_ids: bool = False
->>>>>>> 2250b581
 ) -> dict:
     """
     Ingests given data into standard cell annotation schema data structure using the given configuration.
@@ -42,22 +36,12 @@
     :param format: Data export format. Supported formats are 'json' and 'tsv'
     :param print_undefined: prints null values to the output json if true. Omits undefined values from the json output if
     false. False by default. Only effective in json serialization.
-<<<<<<< HEAD
-    :param generate_ids: if true, generates new accession IDs for the annotations. False by default.
-    :return: output data as dict
-    """
-    cas = ingest_user_data(data_file, config_file)
-    project_config = read_config(config_file)
-=======
     :param generate_accession_ids: determines if incrementally generate accession_ids for all annotations that don't have an id.
     :return: output data as dict
     """
     cas = ingest_user_data(data_file, config_file, generate_accession_ids)
 
->>>>>>> 2250b581
     if format == "json":
-        if generate_ids:
-            assign_accession_ids(cas, project_config.get("taxonomy_id", ""))
         write_json_file(cas, out_file, print_undefined)
     elif format == "tsv":
         table_name_prefix = os.path.splitext(os.path.basename(data_file))[0]
@@ -65,7 +49,7 @@
             out_folder = Path(out_file).parent.absolute()
         else:
             out_folder = out_file
-        serialize_to_tables(cas, table_name_prefix, out_folder, project_config)
+        serialize_to_tables(cas, table_name_prefix, out_folder)
 
     return cas.to_dict()
 
@@ -276,90 +260,4 @@
             labelsets.append(label_set)
     if labelsets:
         cas.labelsets = labelsets
-    return ranks
-
-def assign_accession_ids(cas, accession_prefix):
-    """
-    Assigns accession IDs to the annotations in the given CellTypeAnnotation object.
-    :param cas: CellTypeAnnotation object
-    :param accession_prefix: Prefix for the accession IDs.
-    """
-    parent_records = list()
-    parent_records_dict = dict()
-
-    if not accession_prefix.endswith("_"):
-        accession_prefix += "_"
-
-    first_accession = cas.annotations[0].cell_set_accession
-    if is_hash_accession(first_accession):
-        accession_manager = HashAccessionManager()
-    else:
-        accession_manager = IncrementalAccessionManager(accession_prefix)
-        # sort annotations by accession ids incrementing (if there is)
-        if str(first_accession).split(":")[-1].split("_")[-1].isdigit():
-            cas.annotations.sort(
-                key=lambda x: (
-                    int(str(x.cell_set_accession).split(":")[-1].split("_")[-1])
-                    if x.cell_set_accession
-                       and "_" in x.cell_set_accession
-                    else 0
-                )
-            )
-
-    for annotation_object in cas.annotations:
-        if annotation_object.cell_set_accession:
-            if not annotation_object.cell_set_accession.startswith(accession_prefix):
-                annotation_object.cell_set_accession = (
-                    accession_prefix + annotation_object.cell_set_accession
-                )
-                labelset = annotation_object.labelset
-                accession = annotation_object.cell_set_accession or ""
-                annotation_object.cell_set_accession = accession_manager.generate_accession_id(
-                    id_recommendation=accession,
-                    labelset=labelset,
-                )
-        else:
-            # parent nodes
-            parent_records.append(annotation_object)
-        if annotation_object.parent_cell_set_name in parent_records_dict:
-            parent_records_dict.get(
-                annotation_object.parent_cell_set_name
-            ).append(annotation_object)
-        else:
-            children = list()
-            children.append(annotation_object)
-            parent_records_dict[annotation_object.parent_cell_set_name] = children
-
-    assign_parent_accession_ids(accession_manager, parent_records, parent_records_dict, cas.labelsets)
-
-
-def assign_parent_accession_ids(
-    accession_manager, std_parent_records, std_parent_records_dict, labelsets
-):
-    """
-    Assigns accession ids to parent nodes and updates their references from the childs.
-    Args:
-        accession_manager: accession ID generator
-        std_parent_records: list of all parents to assign accession ids
-        std_parent_records_dict: parent cluster - child clusters dictionary
-        labelsets: labelsets list
-    """
-    label_set_ranks = dict(
-        [
-            (label_set.name.replace("_name", ""), label_set.rank)
-            for label_set in labelsets
-        ]
-    )
-    std_parent_records.sort(key=lambda x: int(label_set_ranks[x.labelset]))
-    for std_parent_record in std_parent_records:
-        accession_id = accession_manager.generate_accession_id()
-        std_parent_record.cell_set_accession = accession_id
-
-        children = std_parent_records_dict.get(std_parent_record.cell_label, list())
-        for child in children:
-            if not (child.cell_label == std_parent_record.cell_label and child.labelset ==
-                    std_parent_record.labelset):  # prevent self reference
-                if not child.parent_cell_set_accession:  # prevent overwriting existing parent (same parent name in different labelsets)
-                    if int(label_set_ranks[child.labelset]) < int(label_set_ranks[
-                                                                         std_parent_record.labelset]):  # prevent parent assignment to a child in a higher rank
-                        child.parent_cell_set_accession = accession_id+    return ranks